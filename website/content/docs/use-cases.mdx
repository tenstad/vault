--- conflicted
+++ resolved
@@ -8,13 +8,7 @@
 
 # Use Cases
 
-<<<<<<< HEAD
-Before understanding use cases, it's useful to know [what Vault is](https://learn.hashicorp.com/collections/vault/getting-started).
-This page lists some concrete use cases for Vault, but the possible use cases are
-much broader than what we cover.
-=======
 [HashiCorp Vault](/docs/what-is-vault) is an identity-based secrets and encryption management system. Vault validates and authorizes clients (users, machines, apps) before providing them access to secrets or stored sensitive data.
->>>>>>> 8fddccdf
 
 This page describes common Vault use cases and provides related resources that can be used to create Vault configurations and workflows. Please note that not all use cases may be listed.
 
