--- conflicted
+++ resolved
@@ -123,15 +123,6 @@
   @include 'plugin-file-permissions-check.mdx'
 
 - `plugin_file_uid` `(integer: 0)` – Uid of the plugin directories and plugin binaries if they
-<<<<<<< HEAD
-   are owned by an user other than the user running Vault. This only needs to be set if the
-   file permissions check is enabled via the environment variable `VAULT_ENABLE_FILE_PERMISSIONS_CHECK`.
-
-- `plugin_file_permissions` `(string: "")` – Octal permission string of the plugin
-   directories and plugin binaries if they have write or execute permissions for group or others.
-   This only needs to be set if the file permissions check is enabled via the environment variable
-   `VAULT_ENABLE_FILE_PERMISSIONS_CHECK`.
-=======
   are owned by an user other than the user running Vault. This only needs to be set if the
   file permissions check is enabled via the environment variable `VAULT_ENABLE_FILE_PERMISSIONS_CHECK`.
 
@@ -139,7 +130,6 @@
   directories and plugin binaries if they have write or execute permissions for group or others.
   This only needs to be set if the file permissions check is enabled via the environment variable
   `VAULT_ENABLE_FILE_PERMISSIONS_CHECK`.
->>>>>>> 8ad46e08
 
 - `telemetry` `([Telemetry][telemetry]: <none>)` – Specifies the telemetry
   reporting system.
