/**
 * Copyright (c) HashiCorp, Inc.
 * SPDX-License-Identifier: MPL-2.0
 */

import Route from '@ember/routing/route';
import { inject as service } from '@ember/service';
import { hash } from 'rsvp';
// eslint-disable-next-line ember/no-mixins
import ClusterRoute from 'vault/mixins/cluster-route';

export default class VaultClusterDashboardRoute extends Route.extend(ClusterRoute) {
  @service store;
<<<<<<< HEAD
  @service namespace;
=======
>>>>>>> 95d415a4
  @service version;

  async getVaultConfiguration() {
    try {
      const adapter = this.store.adapterFor('application');
      const configState = await adapter.ajax('/v1/sys/config/state/sanitized', 'GET');
      return configState.data;
    } catch (e) {
      return null;
    }
  }

  async getLicense() {
    try {
      return await this.store.queryRecord('license', {});
    } catch (e) {
      return null;
    }
  }

  model() {
    const vaultConfiguration = this.getVaultConfiguration();
    const dr = this.modelFor('vault.cluster').dr;
    const performance = this.modelFor('vault.cluster').performance;
    const replication = {
      dr,
      performance,
    };

    return hash({
      vaultConfiguration,
      replication,
      secretsEngines: this.store.query('secret-engine', {}),
<<<<<<< HEAD
      isRootNamespace: this.namespace.inRootNamespace,
=======
>>>>>>> 95d415a4
      version: this.version,
      license: this.getLicense(),
    });
  }
}<|MERGE_RESOLUTION|>--- conflicted
+++ resolved
@@ -11,10 +11,7 @@
 
 export default class VaultClusterDashboardRoute extends Route.extend(ClusterRoute) {
   @service store;
-<<<<<<< HEAD
   @service namespace;
-=======
->>>>>>> 95d415a4
   @service version;
 
   async getVaultConfiguration() {
@@ -48,10 +45,7 @@
       vaultConfiguration,
       replication,
       secretsEngines: this.store.query('secret-engine', {}),
-<<<<<<< HEAD
       isRootNamespace: this.namespace.inRootNamespace,
-=======
->>>>>>> 95d415a4
       version: this.version,
       license: this.getLicense(),
     });
